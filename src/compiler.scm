--- conflicted
+++ resolved
@@ -917,10 +917,6 @@
      (filter (lambda (v) (not (member v (map lhs (let-bindings expr)))))
              (free-vars_ (let-body expr))))]
    [(tagged-list 'primitive-ref expr) '()]
-<<<<<<< HEAD
-=======
-   [(foreign-call? expr) (free-vars_ (foreign-call-args expr))]
->>>>>>> 8892f9e1
    [(list? expr) (flatmap free-vars_ (if (and (not (null? expr)) (special? (car expr))) (cdr expr) expr))]
    [else '()]))
 
